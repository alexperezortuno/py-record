--- conflicted
+++ resolved
@@ -101,7 +101,7 @@
         "-f", "segment", "-segment_time", str(duracion),
         "-c", "copy", output
     ])
-    chunks = sorted([os.path.join(folder, f) for f in os.listdir(folder) if f.startswith(base + "_chunk_")])
+    chunks = sorted([os.path.join(folder, f) for f in os.listdir(folder) if f.startswith(base+"_chunk_")])
     return chunks
 
 
@@ -334,7 +334,7 @@
     logger.info("🧩 Generating summary locally..")
     summarizer = pipeline("summarization", model="facebook/bart-large-cnn")
     text = open(transcription_path).read()
-    fragments = [text[i:i + 3000] for i in range(0, len(text), 3000)]
+    fragments = [text[i:i+3000] for i in range(0, len(text), 3000)]
     summaries = []
     for frag in fragments:
         summary = summarizer(frag, max_length=300, min_length=80, do_sample=False)
@@ -577,12 +577,8 @@
     p1 = subparsers.add_parser("record", help="Record only the audio up to Ctrl+C.")
     p1.add_argument("--monitor", default=default_monitor, help="Record device for audio output")
     p1.add_argument("--mic", default=default_mic, help="Listen device for audio input")
-<<<<<<< HEAD
-    p1.add_argument("--env", default=None, help="load environment variables from file")
-=======
     p1.add_argument("--env", default=None, help=help_desc_env)
     p1.add_argument("-l", "--lang", default="en", help=help_desc_lang)
->>>>>>> df963278
     p1.set_defaults(func=action_record)
 
     p2 = subparsers.add_parser("transcript", help="Transcribe and summarize recorded audio.")
@@ -590,35 +586,22 @@
     p2.add_argument("-a", "--audio", required=True, help="Audio file path .mp3")
     p2.add_argument("-e", "--export-md", action='store_true', help='Export the markdown in the folder')
     p2.add_argument("-p", "--prompt", default=default_system_prompt, help="System prompt")
-<<<<<<< HEAD
-    p2.add_argument("--env", default=None, help="load environment variables from file")
-=======
     p2.add_argument("-l", "--lang", default="en", help=help_desc_lang)
     p2.add_argument("--env", default=None, help=help_desc_env)
->>>>>>> df963278
     p2.set_defaults(func=action_transcript)
 
     p3 = subparsers.add_parser("process", help="Record, transcribe and summarize in a single stream.")
     p3.add_argument("-m", "--mode", choices=["openai", "gemini", "local"], default="local", help="Processing mode")
     p3.add_argument("-e", "--export-md", action='store_true', help='Export the markdown in the folder')
     p3.add_argument("-p", "--prompt", default=default_system_prompt, help="System prompt")
-<<<<<<< HEAD
-    p3.add_argument("--env", default=None, help="load environment variables from file")
-=======
     p3.add_argument("-l", "--lang", default="en", help=help_desc_lang)
     p3.add_argument("--env", default=None, help=help_desc_env)
->>>>>>> df963278
     p3.set_defaults(func=action_process)
 
     p4 = subparsers.add_parser("diarize", help="Transcribe and identify speakers (diarization).")
     p4.add_argument("-a", "--audio", required=True, help="Path to the file .mp3")
-<<<<<<< HEAD
-    p4.add_argument("-l", "--lang", default="es", help="Language code (e.g., es, en)")
-    p4.add_argument("--env", default=None, help="load environment variables from file")
-=======
     p4.add_argument("-l", "--lang", default="en", help="Language code (e.g., es, en)")
     p4.add_argument("--env", default=None, help=help_desc_env)
->>>>>>> df963278
     p4.set_defaults(func=action_diarize)
 
     args = parser.parse_args()
